--- conflicted
+++ resolved
@@ -1,10 +1,6 @@
 {
   "name": "ecovacs-deebot",
-<<<<<<< HEAD
-  "version": "0.8.2",
-=======
   "version": "0.8.3-alpha.0",
->>>>>>> 81242f7b
   "description": "Library for running Ecovacs Deebot vacuum cleaner robots",
   "main": "index.js",
   "types": "./types/index.d.ts",
